--- conflicted
+++ resolved
@@ -13,13 +13,11 @@
 [#250](https://github.com/cylc/cylc-rose/pull/250) - Prevent project
 name being manually set to an empty string.
 
-<<<<<<< HEAD
 [#225](https://github.com/cylc/cylc-rose/pull/225) - Prevent totally invalid
 CLI --defines with no = sign.
-=======
+
 [#248](https://github.com/cylc/cylc-rose/pull/248) - Make sure that
 rose stem sets variables in `[jinja2:suite.rc]` not `[jinja2]`.
->>>>>>> 6ca48b20
 
 ## __cylc-rose-1.3.0 (<span actions:bind='release-date'>Released 2023-07-21</span>)__
 
