# Selected Cylc-Rose Changes

<!-- The topmost release date is automatically updated by GitHub Actions. When
creating a new release entry be sure to copy & paste the span tag with the
`actions:bind` attribute, which is used by a regex to find the text to be
updated. Only the first match gets replaced, so it's fine to leave the old
ones in. -->

<<<<<<< HEAD

## __cylc-rose-1.4.0 (<span actions:bind='release-date'>Upcoming</span>)__

### Features

[#269](https://github.com/cylc/cylc-rose/pull/269) - Allow environment variables
set in ``rose-suite.conf`` to be used when parsing ``global.cylc``.
=======
## __cylc-rose-1.3.2 (<span actions:bind='release-date'>Released 2024-01-18</span>)__

[#284](https://github.com/cylc/cylc-rose/pull/284) - Allow use of Metomi-Rose 2.2.*.

>>>>>>> b6be8a4a

## __cylc-rose-1.3.1 (<span actions:bind='release-date'>Released 2023-10-24</span>)__

### Fixes

[#250](https://github.com/cylc/cylc-rose/pull/250) - Prevent project
name being manually set to an empty string.

[#225](https://github.com/cylc/cylc-rose/pull/225) - Prevent totally invalid
CLI --defines with no = sign.

[#248](https://github.com/cylc/cylc-rose/pull/248) - Make sure that
rose stem sets variables in `[jinja2:suite.rc]` not `[jinja2]`.

## __cylc-rose-1.3.0 (<span actions:bind='release-date'>Released 2023-07-21</span>)__

### Fixes

[#229](https://github.com/cylc/cylc-rose/pull/229) -
Fix bug which stops rose-stem suites using the new `[template variables]` section
in their `rose-suite.conf` files.

[#231](https://github.com/cylc/cylc-rose/pull/231) - Show warning about
`root-dir` config setting in compatibility mode.

## __cylc-rose-1.2.0 (<span actions:bind='release-date'>Released 2023-01-16</span>)__

### Fixes

[#192](https://github.com/cylc/cylc-rose/pull/192) -
Fix bug where Cylc Rose would prevent change to template language on reinstall.

[#180](https://github.com/cylc/cylc-rose/pull/180) -
Rose stem gets stem suite's basename to use as workflow name when not otherwise
set.

## __cylc-rose-1.1.1 (<span actions:bind='release-date'>Released 2022-09-14</span>)__

### Fixes

[#171](https://github.com/cylc/cylc-rose/pull/171) - Fix bug where Cylc Rose
passed `rose-suite.conf` items commented with `!` or `!!` to Cylc regardless.

[#172](https://github.com/cylc/cylc-rose/pull/172) - Allow getting a workflow
name when source is not an SVN repo.

## __cylc-rose-1.1.0 (<span actions:bind='release-date'>Released 2022-07-28</span>)__

### Fixes

[#140](https://github.com/cylc/cylc-rose/pull/140) -
Support integers with leading zeros (e.g `001`) to back support Rose
configurations for use with cylc-flow>=8.0rc4 which uses Jinja2 v3 which
no longer supports this.

[#155](https://github.com/cylc/cylc-rose/pull/155) -
Use the public rather than private database for platform lookups. This resolves
a database locking issue with the `rose_prune` built-in app.

## __cylc-rose-1.0.3 (<span actions:bind='release-date'>Released 2022-05-20</span>)__

### Fixes

[#139](https://github.com/cylc/cylc-rose/pull/139) - Make `rose stem` command
work correctly with changes made to `cylc install` in
[cylc-flow PR #4823](https://github.com/cylc/cylc-flow/pull/4823)

[#130](https://github.com/cylc/cylc-rose/pull/130) - Fix bug preventing
``cylc reinstall`` using Rose fileinstall.

[#132](https://github.com/cylc/cylc-rose/pull/132) - Fix bug preventing
Cylc commands (other than `install`) from accessing the content of
`--rose-template-variable`.

[#133](https://github.com/cylc/cylc-rose/pull/133) - Fix bug allowing setting
multiple template variable sections.

## __cylc-rose-1.0.2 (<span actions:bind='release-date'>Released 2022-03-24</span>)__

### Fixes

[118](https://github.com/cylc/cylc-rose/pull/118) - Fail if
a workflow is not a Rose Suite but user provides Rose CLI options.

## __cylc-rose-1.0.1 (Released 2022-02-17)__

First official release of Cylc-Rose.

Implements interfaces to allow the use of Rose suite configurations with
Cylc 8.

> **Note:**
> The `1.0.1` was preceeded by the `1.0.0` release which had incorrect metadata.<|MERGE_RESOLUTION|>--- conflicted
+++ resolved
@@ -6,20 +6,18 @@
 updated. Only the first match gets replaced, so it's fine to leave the old
 ones in. -->
 
-<<<<<<< HEAD
-
 ## __cylc-rose-1.4.0 (<span actions:bind='release-date'>Upcoming</span>)__
 
 ### Features
 
 [#269](https://github.com/cylc/cylc-rose/pull/269) - Allow environment variables
 set in ``rose-suite.conf`` to be used when parsing ``global.cylc``.
-=======
+
+
 ## __cylc-rose-1.3.2 (<span actions:bind='release-date'>Released 2024-01-18</span>)__
 
 [#284](https://github.com/cylc/cylc-rose/pull/284) - Allow use of Metomi-Rose 2.2.*.
 
->>>>>>> b6be8a4a
 
 ## __cylc-rose-1.3.1 (<span actions:bind='release-date'>Released 2023-10-24</span>)__
 
