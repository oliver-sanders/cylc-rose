# Selected Cylc-Rose Changes

<!-- The topmost release date is automatically updated by GitHub Actions. When
creating a new release entry be sure to copy & paste the span tag with the
`actions:bind` attribute, which is used by a regex to find the text to be
updated. Only the first match gets replaced, so it's fine to leave the old
ones in. -->

<<<<<<< HEAD
## __cylc-rose-1.3.3 (<span actions:bind='release-date'>Released 2024-04-05</span>)__
=======
## __cylc-rose-1.4.0 (<span actions:bind='release-date'>Upcoming</span>)__

### Features

[#269](https://github.com/cylc/cylc-rose/pull/269) - Allow environment variables
set in ``rose-suite.conf`` to be used when parsing ``global.cylc``.


## __cylc-rose-1.3.3 (<span actions:bind='release-date'>Awaiting Release</span>)__
>>>>>>> 1d626797

### Fixes

[#300](https://github.com/cylc/cylc-rose/pull/300) -
Fix issues which could cause "fcm_make" and "rose_prune" tasks intermittently
fail with the message
"Workflow database is incompatible with Cylc x.y.z, or is corrupted".


## __cylc-rose-1.3.2 (<span actions:bind='release-date'>Released 2024-01-18</span>)__

[#284](https://github.com/cylc/cylc-rose/pull/284) - Allow use of Metomi-Rose 2.2.*.


## __cylc-rose-1.3.1 (<span actions:bind='release-date'>Released 2023-10-24</span>)__

### Fixes

[#250](https://github.com/cylc/cylc-rose/pull/250) - Prevent project
name being manually set to an empty string.

[#225](https://github.com/cylc/cylc-rose/pull/225) - Prevent totally invalid
CLI --defines with no = sign.

[#248](https://github.com/cylc/cylc-rose/pull/248) - Make sure that
rose stem sets variables in `[jinja2:suite.rc]` not `[jinja2]`.

## __cylc-rose-1.3.0 (<span actions:bind='release-date'>Released 2023-07-21</span>)__

### Fixes

[#229](https://github.com/cylc/cylc-rose/pull/229) -
Fix bug which stops rose-stem suites using the new `[template variables]` section
in their `rose-suite.conf` files.

[#231](https://github.com/cylc/cylc-rose/pull/231) - Show warning about
`root-dir` config setting in compatibility mode.

## __cylc-rose-1.2.0 (<span actions:bind='release-date'>Released 2023-01-16</span>)__

### Fixes

[#192](https://github.com/cylc/cylc-rose/pull/192) -
Fix bug where Cylc Rose would prevent change to template language on reinstall.

[#180](https://github.com/cylc/cylc-rose/pull/180) -
Rose stem gets stem suite's basename to use as workflow name when not otherwise
set.

## __cylc-rose-1.1.1 (<span actions:bind='release-date'>Released 2022-09-14</span>)__

### Fixes

[#171](https://github.com/cylc/cylc-rose/pull/171) - Fix bug where Cylc Rose
passed `rose-suite.conf` items commented with `!` or `!!` to Cylc regardless.

[#172](https://github.com/cylc/cylc-rose/pull/172) - Allow getting a workflow
name when source is not an SVN repo.

## __cylc-rose-1.1.0 (<span actions:bind='release-date'>Released 2022-07-28</span>)__

### Fixes

[#140](https://github.com/cylc/cylc-rose/pull/140) -
Support integers with leading zeros (e.g `001`) to back support Rose
configurations for use with cylc-flow>=8.0rc4 which uses Jinja2 v3 which
no longer supports this.

[#155](https://github.com/cylc/cylc-rose/pull/155) -
Use the public rather than private database for platform lookups. This resolves
a database locking issue with the `rose_prune` built-in app.

## __cylc-rose-1.0.3 (<span actions:bind='release-date'>Released 2022-05-20</span>)__

### Fixes

[#139](https://github.com/cylc/cylc-rose/pull/139) - Make `rose stem` command
work correctly with changes made to `cylc install` in
[cylc-flow PR #4823](https://github.com/cylc/cylc-flow/pull/4823)

[#130](https://github.com/cylc/cylc-rose/pull/130) - Fix bug preventing
``cylc reinstall`` using Rose fileinstall.

[#132](https://github.com/cylc/cylc-rose/pull/132) - Fix bug preventing
Cylc commands (other than `install`) from accessing the content of
`--rose-template-variable`.

[#133](https://github.com/cylc/cylc-rose/pull/133) - Fix bug allowing setting
multiple template variable sections.

## __cylc-rose-1.0.2 (<span actions:bind='release-date'>Released 2022-03-24</span>)__

### Fixes

[118](https://github.com/cylc/cylc-rose/pull/118) - Fail if
a workflow is not a Rose Suite but user provides Rose CLI options.

## __cylc-rose-1.0.1 (Released 2022-02-17)__

First official release of Cylc-Rose.

Implements interfaces to allow the use of Rose suite configurations with
Cylc 8.

> **Note:**
> The `1.0.1` was preceeded by the `1.0.0` release which had incorrect metadata.<|MERGE_RESOLUTION|>--- conflicted
+++ resolved
@@ -6,9 +6,6 @@
 updated. Only the first match gets replaced, so it's fine to leave the old
 ones in. -->
 
-<<<<<<< HEAD
-## __cylc-rose-1.3.3 (<span actions:bind='release-date'>Released 2024-04-05</span>)__
-=======
 ## __cylc-rose-1.4.0 (<span actions:bind='release-date'>Upcoming</span>)__
 
 ### Features
@@ -17,8 +14,7 @@
 set in ``rose-suite.conf`` to be used when parsing ``global.cylc``.
 
 
-## __cylc-rose-1.3.3 (<span actions:bind='release-date'>Awaiting Release</span>)__
->>>>>>> 1d626797
+## __cylc-rose-1.3.3 (<span actions:bind='release-date'>Released 2024-04-05</span>)__
 
 ### Fixes
 
