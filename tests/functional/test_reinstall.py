# THIS FILE IS PART OF THE ROSE-CYLC PLUGIN FOR THE CYLC WORKFLOW ENGINE.
# Copyright (C) NIWA & British Crown (Met Office) & Contributors.
#
# This program is free software: you can redistribute it and/or modify
# it under the terms of the GNU General Public License as published by
# the Free Software Foundation, either version 3 of the License, or
# (at your option) any later version.
#
# This program is distributed in the hope that it will be useful,
# but WITHOUT ANY WARRANTY; without even the implied warranty of
# MERCHANTABILITY or FITNESS FOR A PARTICULAR PURPOSE.  See the
# GNU General Public License for more details.
#
# You should have received a copy of the GNU General Public License
# along with this program.  If not, see <http://www.gnu.org/licenses/>.
"""Functional tests for reinstalling of config files.
This test does the following:

1. Validates a workflow.
2. Installs a workflow with some opts set using -O and
   ROSE_SUITE_OPT_CONF_KEYS.
3. Re-install workflow.
4. After modifying the source ``rose-suite.conf``, re-install the flow again.

At each step it checks the contents of
- ~/cylc-run/temporary-id/rose-suite.conf
- ~/cylc-run/temporary-id/opt/rose-suite-cylc-install.conf
"""

import pytest
import shutil

from itertools import product
from pathlib import Path
from uuid import uuid4

from cylc.flow.hostuserutil import get_host
from cylc.flow.pathutil import get_workflow_run_dir
from cylc.rose.utilities import (
    ROSE_ORIG_HOST_INSTALLED_OVERRIDE_STRING as ROHIOS)
from cylc.flow.workflow_files import reinstall_workflow


HOST = get_host()


@pytest.fixture(scope='module')
def monkeymodule():
    from _pytest.monkeypatch import MonkeyPatch
    mpatch = MonkeyPatch()
    yield mpatch
    mpatch.undo()


@pytest.fixture(scope='module')
def fixture_provide_flow(tmp_path_factory, request):
    """Provide a cylc workflow based on the contents of a folder which can
    be either validated or installed.
    """
    src_flow_name = '10_reinstall_basic'
    workflow_src = Path(__file__).parent / src_flow_name
    test_flow_name = f'cylc-rose-test-{str(uuid4())[:8]}'
    srcpath = (tmp_path_factory.getbasetemp() / test_flow_name)
    flowpath = Path(get_workflow_run_dir(test_flow_name))
    shutil.copytree(workflow_src, srcpath)
    (srcpath / 'opt').mkdir(exist_ok=True)
    for opt in ['a', 'b', 'c', 'd', 'z']:
        (srcpath / f'opt/rose-suite-{opt}.conf').touch()
    yield {
        'test_flow_name': test_flow_name,
        'flowpath': flowpath,
        'srcpath': srcpath
    }
    if not request.session.testsfailed:
        shutil.rmtree(srcpath)
        shutil.rmtree(flowpath)


@pytest.fixture(scope='module')
def fixture_install_flow(
    fixture_provide_flow, monkeymodule, mod_cylc_install_cli
):
    """Run ``cylc install``.

    By running in a fixture with modular scope we
    can run tests on different aspects of its output as separate tests.

    If a test fails using ``pytest --pdb then``
    ``fixture_install_flow['result'].stderr`` may help with debugging.
    """
    monkeymodule.setenv('ROSE_SUITE_OPT_CONF_KEYS', 'b')
    result = mod_cylc_install_cli(
        fixture_provide_flow['srcpath'], {
            'opt_conf_keys': ['c'],
            'workflow_name': fixture_provide_flow['test_flow_name']
        }
    )

    yield {
        'fixture_provide_flow': fixture_provide_flow,
        'result': result
    }


def test_cylc_validate(fixture_provide_flow, cylc_validate_cli):
    """Sanity check that workflow validates:
    """
    srcpath = fixture_provide_flow['srcpath']
    assert cylc_validate_cli(str(srcpath)).ret == 0


def test_cylc_install_run(fixture_install_flow):
    assert fixture_install_flow['result'].ret == 0


@pytest.mark.parametrize(
    'file_, expect',
    [
        (
            'run1/rose-suite.conf', (
                '# Config Options \'b c (cylc-install)\' from CLI appended to'
                ' options already in `rose-suite.conf`.\n'
                'opts=a b c (cylc-install)\n'
            )
        ),
        (
            'run1/opt/rose-suite-cylc-install.conf', (
                '# This file records CLI Options.\n\n'
                '!opts=b c\n'
                f'\n[env]\n#{ROHIOS}\nROSE_ORIG_HOST={HOST}\n'
                f'\n[template variables]\n#{ROHIOS}\nROSE_ORIG_HOST={HOST}\n'
            )
        )
    ]
)
def test_cylc_install_files(fixture_install_flow, file_, expect):
    fpath = fixture_install_flow['fixture_provide_flow']['flowpath']
    assert (fpath / file_).read_text() == expect


@pytest.fixture(scope='module')
def fixture_reinstall_flow(
    fixture_provide_flow, monkeymodule, mod_cylc_reinstall_cli
):
    """Run ``cylc reinstall``.

    By running in a fixture with modular scope we
    can run tests on different aspects of its output as separate tests.

    If a test fails using ``pytest --pdb then``
    ``fixture_install_flow['result'].stderr`` may help with debugging.
    """
    monkeymodule.delenv('ROSE_SUITE_OPT_CONF_KEYS', raising=False)
    result = mod_cylc_reinstall_cli(
        f'{fixture_provide_flow["test_flow_name"]}/run1',
        {
            'opt_conf_keys': ['d']
        }
    )
    yield {
        'fixture_provide_flow': fixture_provide_flow,
        'result': result
    }


def test_cylc_reinstall_run(fixture_reinstall_flow):
    assert fixture_reinstall_flow['result'].ret == 0


@pytest.mark.parametrize(
    'file_, expect',
    [
        (
            'run1/rose-suite.conf', (
                '# Config Options \'b c d (cylc-install)\' from CLI appended '
                'to options already in `rose-suite.conf`.\n'
                'opts=a b c d (cylc-install)\n'
            )
        ),
        (
            'run1/opt/rose-suite-cylc-install.conf', (
                '# This file records CLI Options.\n\n'
                '!opts=b c d\n'
                f'\n[env]\n#{ROHIOS}\nROSE_ORIG_HOST={HOST}\n'
                f'\n[template variables]\n#{ROHIOS}\nROSE_ORIG_HOST={HOST}\n'
            )
        )
    ]
)
def test_cylc_reinstall_files(fixture_reinstall_flow, file_, expect):
    fpath = fixture_reinstall_flow['fixture_provide_flow']['flowpath']
    assert (fpath / file_).read_text() == expect


@pytest.fixture(scope='module')
def fixture_reinstall_flow2(
    fixture_provide_flow, monkeymodule, mod_cylc_reinstall_cli
):
    """Run ``cylc reinstall``.

    This second re-install we change the contents of the source rose-suite.conf
    to check that the reinstall changes the installed workflow based on this
    change.

    By running in a fixture with modular scope we
    can run tests on different aspects of its output as separate tests.

    If a test fails using ``pytest --pdb then``
    ``fixture_install_flow['result'].stderr`` may help with debugging.
    """
    monkeymodule.delenv('ROSE_SUITE_OPT_CONF_KEYS', raising=False)
    (fixture_provide_flow['srcpath'] / 'rose-suite.conf').write_text(
        'opts=z\n'
    )
    result = mod_cylc_reinstall_cli(
        f'{fixture_provide_flow["test_flow_name"]}/run1'
    )
    yield {
        'fixture_provide_flow': fixture_provide_flow,
        'result': result
    }


def test_cylc_reinstall_run2(fixture_reinstall_flow2):
    assert fixture_reinstall_flow2['result'].ret == 0


@pytest.mark.parametrize(
    'file_, expect',
    [
        (
            'run1/rose-suite.conf', (
                '# Config Options \'b c d (cylc-install)\' from CLI appended '
                'to options already in `rose-suite.conf`.\n'
                'opts=z b c d (cylc-install)\n'
            )
        ),
        (
            'run1/opt/rose-suite-cylc-install.conf', (
                '# This file records CLI Options.\n\n'
                '!opts=b c d\n'
                f'\n[env]\n#{ROHIOS}\nROSE_ORIG_HOST={HOST}\n'
                f'\n[template variables]\n#{ROHIOS}\nROSE_ORIG_HOST={HOST}\n'
            )
        )
    ]
)
def test_cylc_reinstall_files2(fixture_reinstall_flow2, file_, expect):
    fpath = fixture_reinstall_flow2['fixture_provide_flow']['flowpath']
<<<<<<< HEAD
    assert (fpath / file_).read_text() == expect
=======
    assert (fpath / file_).read_text() == expect


def test_cylc_reinstall_fail_on_clashing_template_vars(
    tmp_path, request, mod_cylc_install_cli, mod_cylc_reinstall_cli
):
    """If you re-install with a different templating engine in suite.rc
    reinstall should fail.
    """
    (tmp_path / 'rose-suite.conf').write_text(
        '[jinja2:suite.rc]\n'
        'Primrose=\'Primula Vulgaris\'\n'
    )
    (tmp_path / 'flow.cylc').touch()
    test_flow_name = f'cylc-rose-test-{str(uuid4())[:8]}'

    install = mod_cylc_install_cli(
        tmp_path,
        {
            'workflow_name': test_flow_name,
            'no_run_name': True
        })
    assert install.ret == 0
    (tmp_path / 'rose-suite.conf').write_text(
        '[empy:suite.rc]\n'
        'Primrose=\'Primula Vulgaris\'\n'
    )
    reinstall = mod_cylc_reinstall_cli(test_flow_name)
    assert reinstall.ret != 0
    assert (
        'You should not define more than one templating section'
        in str(reinstall.exc)
    )
    # Clean up run dir:
    if not request.session.testsfailed:
        shutil.rmtree(get_workflow_run_dir(test_flow_name))


def test_reinstall_workflow(tmp_path):
    """In dry-run mode it checks whether rose-suite.conf has changed.
    """
    # Set up source and run dirs as if installed:
    cylc_install_dir = (
        tmp_path /
        "cylc-run" /
        "flow-name" /
        "_cylc-install")
    cylc_install_dir.mkdir(parents=True)
    source_dir = (tmp_path / "cylc-source" / "flow-name")
    source_dir.mkdir(parents=True)
    (cylc_install_dir / "source").symlink_to(source_dir)
    run_dir = cylc_install_dir.parent

    # Add empty files to both source and run dir:
    for path in product(
        [source_dir, run_dir], ['flow.cylc', 'rose-suite.conf']
    ):
        Path(path[0] / path[1]).touch()

    # Modify the rose-suite.conf
    (source_dir / 'rose-suite.conf').write_text('foo')
    (source_dir / 'flow.cylc').write_text('foo')

    stdout = reinstall_workflow(
        source_dir, "flow-name", run_dir, dry_run=True)

    expect = sorted(['send rose-suite.conf', 'send flow.cylc'])
    assert sorted(stdout.split('\n')) == expect
>>>>>>> 687fba06
<|MERGE_RESOLUTION|>--- conflicted
+++ resolved
@@ -247,45 +247,7 @@
 )
 def test_cylc_reinstall_files2(fixture_reinstall_flow2, file_, expect):
     fpath = fixture_reinstall_flow2['fixture_provide_flow']['flowpath']
-<<<<<<< HEAD
     assert (fpath / file_).read_text() == expect
-=======
-    assert (fpath / file_).read_text() == expect
-
-
-def test_cylc_reinstall_fail_on_clashing_template_vars(
-    tmp_path, request, mod_cylc_install_cli, mod_cylc_reinstall_cli
-):
-    """If you re-install with a different templating engine in suite.rc
-    reinstall should fail.
-    """
-    (tmp_path / 'rose-suite.conf').write_text(
-        '[jinja2:suite.rc]\n'
-        'Primrose=\'Primula Vulgaris\'\n'
-    )
-    (tmp_path / 'flow.cylc').touch()
-    test_flow_name = f'cylc-rose-test-{str(uuid4())[:8]}'
-
-    install = mod_cylc_install_cli(
-        tmp_path,
-        {
-            'workflow_name': test_flow_name,
-            'no_run_name': True
-        })
-    assert install.ret == 0
-    (tmp_path / 'rose-suite.conf').write_text(
-        '[empy:suite.rc]\n'
-        'Primrose=\'Primula Vulgaris\'\n'
-    )
-    reinstall = mod_cylc_reinstall_cli(test_flow_name)
-    assert reinstall.ret != 0
-    assert (
-        'You should not define more than one templating section'
-        in str(reinstall.exc)
-    )
-    # Clean up run dir:
-    if not request.session.testsfailed:
-        shutil.rmtree(get_workflow_run_dir(test_flow_name))
 
 
 def test_reinstall_workflow(tmp_path):
@@ -317,5 +279,4 @@
         source_dir, "flow-name", run_dir, dry_run=True)
 
     expect = sorted(['send rose-suite.conf', 'send flow.cylc'])
-    assert sorted(stdout.split('\n')) == expect
->>>>>>> 687fba06
+    assert sorted(stdout.split('\n')) == expect