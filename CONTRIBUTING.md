--- conflicted
+++ resolved
@@ -44,11 +44,8 @@
  - Mel Hall
  - Bruno Kinoshita
  - Hilary Oliver
-<<<<<<< HEAD
  - Jonny Williams
-=======
  - Mark Dawson
->>>>>>> b6b996d8
 <!-- end-shortlog -->
 
 (All contributors are identifiable with email addresses in the git version
