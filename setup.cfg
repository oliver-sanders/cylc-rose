--- conflicted
+++ resolved
@@ -55,15 +55,10 @@
 python_requires = >=3.7
 include_package_data = True
 install_requires =
-<<<<<<< HEAD
-    metomi-rose==2.0rc2.*  # the .* permits dev versions
-    cylc-flow==8.0rc2.*  # the .* permits dev versions
+    metomi-rose==2.0rc3.*  # the .* permits dev versions
+    cylc-flow==8.0rc3.*  # the .* permits dev versions
     metomi-isodatetime
     jinja2
-=======
-    metomi-rose==2.0rc3.*  # the .* permits dev versions
-    cylc-flow==8.0rc3.*  # the .* permits dev versions
->>>>>>> c339cdcc
 
 [options.packages.find]
 include = cylc*
